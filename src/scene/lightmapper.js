--- conflicted
+++ resolved
@@ -346,12 +346,7 @@
 
             var pixelOffset = new pc.Vec2();
 
-<<<<<<< HEAD
-            var lms = {};
             var drawCalls = activeComp._meshInstances;
-=======
-            var drawCalls = scene.drawCalls;
->>>>>>> 4c0bf3b0
 
             // update scene matrices
             for(i=0; i<drawCalls.length; i++) {
