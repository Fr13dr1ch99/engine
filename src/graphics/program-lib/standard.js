var _oldChunkWarn = function (oldName, newName) {
    // #ifdef DEBUG
    console.warn("Shader chunk " + oldName + " is deprecated - override " + newName + " instead");
    // #endif
};

var _oldChunkFloat = function (s, o, p) {
    _oldChunkWarn(p, o);
    return "\n#ifdef MAPFLOAT\n" + s + "\n#else\n" + pc.shaderChunks[o] + "\n#endif\n";
};

var _oldChunkColor = function (s, o, p) {
    _oldChunkWarn(p, o);
    return "\n#ifdef MAPCOLOR\n" + s + "\n#else\n" + pc.shaderChunks[o] + "\n#endif\n";
};

var _oldChunkTex = function (s, o, p) {
    _oldChunkWarn(p, o);
    return "\n#ifdef MAPTEXTURE\n" + s + "\n#else\n" + pc.shaderChunks[o] + "\n#endif\n";
};

var _oldChunkTexColor = function (s, o, p) {
    _oldChunkWarn(p, o);
    return "#undef MAPTEXTURECOLOR\n#ifdef MAPTEXTURE\n#ifdef MAPCOLOR\n#define MAPTEXTURECOLOR\n#endif\n#endif\n" +
            "#ifdef MAPTEXTURECOLOR\n" + s + "\n#else\n" + pc.shaderChunks[o] + "\n#endif\n";
};

var _oldChunkTexFloat = function (s, o, p) {
    _oldChunkWarn(p, o);
    return "#undef MAPTEXTUREFLOAT\n#ifdef MAPTEXTURE\n#ifdef MAPFLOAT\n#define MAPTEXTUREFLOAT\n#endif\n#endif\n" +
            "#ifdef MAPTEXTUREFLOAT\n" + s + "\n#else\n" + pc.shaderChunks[o] + "\n#endif\n";
};

var _oldChunkVert = function (s, o, p) {
    _oldChunkWarn(p, o);
    return "\n#ifdef MAPVERTEX\n" + s + "\n#else\n" + pc.shaderChunks[o] + "\n#endif\n";
};

var _oldChunkVertColor = function (s, o, p) {
    _oldChunkWarn(p, o);
    return "#undef MAPVERTEXCOLOR\n#ifdef MAPVERTEX\n#ifdef MAPCOLOR\n#define MAPVERTEXCOLOR\n#endif\n#endif\n" +
            "#ifdef MAPVERTEXCOLOR\n" + s + "\n#else\n" + pc.shaderChunks[o] + "\n#endif\n";
};

var _oldChunkVertFloat = function (s, o, p) {
    _oldChunkWarn(p, o);
    return "#undef MAPVERTEXFLOAT\n#ifdef MAPVERTEX\n#ifdef MAPFLOAT\n#define MAPVERTEXFLOAT\n#endif\n#endif\n" +
            "#ifdef MAPVERTEXFLOAT\n" + s + "\n#else\n" + pc.shaderChunks[o] + "\n#endif\n";
};

var _oldChunkTransformSkin = function (s, o, p) {
    _oldChunkWarn(p, o);
    return "\n#ifdef SKIN\n" + s + "\n#else\n" + pc.shaderChunks[o] + "\n#endif\n";
};

var _oldChunkTransformDynbatch = function (s, o, p) {
    _oldChunkWarn(p, o);
    return "\n#ifdef DYNAMICBATCH\n" + s + "\n#else\n" + pc.shaderChunks[o] + "\n#endif\n";
};

var _oldChunkTransformInstanced = function (s, o, p) {
    _oldChunkWarn(p, o);
    return "\n#ifdef INSTANCING\n" + s + "\n#else\n" + pc.shaderChunks[o] + "\n#endif\n";
};

var _oldChunkTransformPixelSnap = function (s, o, p) {
    _oldChunkWarn(p, o);
    return "\n#ifdef PIXELSNAP\n" + s + "\n#else\n" + pc.shaderChunks[o] + "\n#endif\n";
};

var _oldChunkTransformScreenSpace = function (s, o, p) {
    _oldChunkWarn(p, o);
    return "\n#ifdef SCREENSPACE\n" + s + "\n#else\n" + pc.shaderChunks[o] + "\n#endif\n";
};

var _oldChunkTransformScreenSpaceBatch = function (s, o, p) {
    _oldChunkWarn(p, o);
    return "#undef SCREENSPACEBATCH\n#ifdef SCREENSPACE\n#ifdef BATCH\n#define SCREENSPACEBATCH\n#endif\n#endif\n" +
            "#ifdef SCREENSPACEBATCH\n" + s + "\n#else\n" + pc.shaderChunks[o] + "\n#endif\n";
};

var _oldChunkTransformUv1 = function (s, o, p) {
    _oldChunkWarn(p, o);
    return "\n#ifdef UV1LAYOUT\n" + s + "\n#else\n" + pc.shaderChunks[o] + "\n#endif\n";
};


pc.programlib.standard = {

    _oldChunkToNew: {
        aoTexPS: { n: "aoPS", f: _oldChunkTex },
        aoVertPS: { n: "aoPS", f: _oldChunkVert },

        diffuseConstPS: { n: "diffusePS", f: _oldChunkColor },
        diffuseTexPS: { n: "diffusePS", f: _oldChunkTex },
        diffuseTexConstPS: { n: "diffusePS", f: _oldChunkTexColor },
        diffuseVertPS: { n: "diffusePS", f: _oldChunkVert },
        diffuseVertConstPS: { n: "diffusePS", f: _oldChunkVertColor },

        emissiveConstPS: { n: "emissivePS", f: _oldChunkColor },
        emissiveTexPS: { n: "emissivePS", f: _oldChunkTex },
        emissiveTexConstPS: { n: "emissivePS", f: _oldChunkTexColor },
        emissiveTexConstFloatPS: { n: "emissivePS", f: _oldChunkTexFloat },
        emissiveVertPS: { n: "emissivePS", f: _oldChunkVert },
        emissiveVertConstPS: { n: "emissivePS", f: _oldChunkVertColor },
        emissiveVertConstFloatPS: { n: "emissivePS", f: _oldChunkVertFloat },

        glossConstPS: { n: "glossPS", f: _oldChunkFloat },
        glossTexPS: { n: "glossPS", f: _oldChunkTex },
        glossTexConstPS: { n: "glossPS", f: _oldChunkTexFloat },
        glossVertPS: { n: "glossPS", f: _oldChunkVert },
        glossVertConstPS: { n: "glossPS", f: _oldChunkVertFloat },

        metalnessConstPS: { n: "metalnessPS", f: _oldChunkFloat },
        metalnessTexPS: { n: "metalnessPS", f: _oldChunkTex },
        metalnessTexConstPS: { n: "metalnessPS", f: _oldChunkTexFloat },
        metalnessVertPS: { n: "metalnessPS", f: _oldChunkVert },
        metalnessVertConstPS: { n: "metalnessPS", f: _oldChunkVertFloat },

        opacityConstPS: { n: "opacityPS", f: _oldChunkFloat },
        opacityTexPS: { n: "opacityPS", f: _oldChunkTex },
        opacityTexConstPS: { n: "opacityPS", f: _oldChunkTexFloat },
        opacityVertPS: { n: "opacityPS", f: _oldChunkVert },
        opacityVertConstPS: { n: "opacityPS", f: _oldChunkVertFloat },

        specularConstPS: { n: "specularPS", f: _oldChunkColor },
        specularTexPS: { n: "specularPS", f: _oldChunkTex },
        specularTexConstPS: { n: "specularPS", f: _oldChunkTexColor },
        specularVertPS: { n: "specularPS", f: _oldChunkVert },
        specularVertConstPS: { n: "specularPS", f: _oldChunkVertColor },

        transformBatchSkinnedVS: { n: "transformVS", f: _oldChunkTransformDynbatch },
        transformInstancedVS: { n: "transformVS", f: _oldChunkTransformInstanced },
        transformPixelSnapVS: { n: "transformVS", f: _oldChunkTransformPixelSnap },
        transformScreenSpaceVS: { n: "transformVS", f: _oldChunkTransformScreenSpace },
        transformScreenSpaceBatchSkinned: { n: "transformVS", f: _oldChunkTransformScreenSpaceBatch },
        transformSkinned: { n: "transformVS", f: _oldChunkTransformSkin },
        transformUv1: { n: "transformVS", f: _oldChunkTransformUv1 }
    },

    generateKey: function (device, options) {
        var prop, props = [];
        var key = "standard";
        var light;
        for (prop in options) {
            if (options.hasOwnProperty(prop)) {
                if (prop === "chunks") {
                    for (var p in options[prop]) {
                        if (options[prop].hasOwnProperty(p)) {
                            props.push(p + options.chunks[p]);
                        }
                    }
                } else {
                    if (options[prop]) props.push(prop);
                }
            }
        }
        props.sort();
        for (prop in props) {
            if (props.hasOwnProperty(prop)) {
                key += props[prop] + options[props[prop]];
            }
        }

        if (options.lights) {
            for (var i = 0; i < options.lights.length; i++) {
                light = options.lights[i];
                key += light.key;
            }
        }

        return pc.hashCode(key);
    },

    _correctChannel: function (p, chan) {
        if (pc._matTex2D[p] > 0) {
            if (pc._matTex2D[p] < chan.length) {
                return chan.substring(0, pc._matTex2D[p]);
            } else if (pc._matTex2D[p] > chan.length) {
                var str = chan;
                var chr = str.charAt(str.length - 1);
                var addLen = pc._matTex2D[p] - str.length;
                for (var i = 0; i < addLen; i++) str += chr;
                return str;
            }
            return chan;
        }
    },

    _setMapTransform: function (codes, name, id, uv) {
        codes[0] += "uniform vec4 texture_" + name + "MapTransform;\n";

        var checkId = id + uv * 100;
        if (!codes[3][checkId]) {
            codes[1] += "varying vec2 vUV" + uv + "_" + id + ";\n";
            codes[2] += "   vUV" + uv + "_" + id + " = uv" + uv + " * texture_" + name + "MapTransform.xy + texture_" + name + "MapTransform.zw;\n";
            codes[3][checkId] = true;
        }
        return codes;
    },

    // get the value to replace $UV with in Map Shader functions

    /**
     * Get the code with which to to replace '$UV' in the map shader functions
     * @param  {String} transformPropName Name of the transform id in the options block. Usually "basenameTransform"
     * @param  {String} uVPropName        Name of the UV channel in the options block. Usually "basenameUv"
     * @param  {Object} options           The options passed into createShaderDefinition
     * @return {String}                   The code used to replace "$UV" in the shader code
     */
    _getUvSourceExpression: function (transformPropName, uVPropName, options) {
        var transformId = options[transformPropName];
        var uvChannel = options[uVPropName];

        var expression;

        if (options.nineSlicedMode === pc.SPRITE_RENDERMODE_SLICED) {
            expression = "nineSlicedUv";
        } else if (options.nineSlicedMode === pc.SPRITE_RENDERMODE_TILED) {
            expression = "nineSlicedUv, -1000.0";
        } else {
            if (transformId === 0) {
                expression = "vUv" + uvChannel;
            } else {
                // note: different capitalization!
                expression = "vUV" + uvChannel + "_" + transformId;
            }

            if (options.heightMap) {
                expression += " + dUvOffset";
            }
        }

        return expression;
    },

    _addMapDef: function (name, enabled) {
        var s = "\n#undef " + name + "\n";
        if (enabled) s += " #define " + name + "\n";
        return s;
    },

    _addMapDefs: function (float, color, vertex, map) {
        var s = "";
        s += this._addMapDef("MAPFLOAT", float);
        s += this._addMapDef("MAPCOLOR", color);
        s += this._addMapDef("MAPVERTEX", vertex);
        s += this._addMapDef("MAPTEXTURE", map);
        return s;
    },
    /**
     * Add chunk for Map Types (used for all maps except Normal)
     *
     * @param {String} propName      The base name of the map: diffuse | emissive | opacity | light | height | metalness | specular | gloss | ao
     * @param {String} chunkName     The name of the chunk to use. Usually "basenamePS"
     * @param {Object} options       The options passed into to createShaderDefinition
     * @param {Object} chunks        The set of shader chunks to choose from
     * @param {String} samplerFormat Format of texture sampler to use - 0: "texture2DSRGB", 1: "texture2DRGBM", 2: "texture2D"
     */
    _addMap: function (propName, chunkName, options, chunks, samplerFormat) {
        var mapPropName = propName + "Map";

        var uVPropName = mapPropName + "Uv";
        var transformPropName = mapPropName + "Transform";
        var channelPropName = mapPropName + "Channel";
        var vertexColorChannelPropName = propName + "VertexColorChannel";
        var tintPropName = propName + "Tint";
        var vertexColorPropName = propName + "VertexColor";

        var tintOption = options[tintPropName];
        var vertexColorOption = options[vertexColorPropName];
        var textureOption = options[mapPropName];

        var subCode = chunks[chunkName];

        if (textureOption) {
            var uv = this._getUvSourceExpression(transformPropName, uVPropName, options);

            subCode = subCode.replace(/\$UV/g, uv).replace(/\$CH/g, options[channelPropName]);

            if (samplerFormat !== undefined) {
                var fmt = samplerFormat === 0 ? "texture2DSRGB" : (samplerFormat === 1 ? "texture2DRGBM" : "texture2D");
                subCode = subCode.replace(/\$texture2DSAMPLE/g, fmt);
            }
        }

        if (vertexColorOption) {
            subCode = subCode.replace(/\$VC/g, options[vertexColorChannelPropName]);
        }

        var isFloatTint = (tintOption === 1);
        var isVecTint = (tintOption === 3);

        subCode = this._addMapDefs(isFloatTint, isVecTint, vertexColorOption, textureOption) + subCode;
        return subCode.replace(/\$/g, "");
    },

    _nonPointShadowMapProjection: function (device, light, shadowCoordArgs) {
        if (!light._normalOffsetBias || light._isVsm) {
            if (light._type === pc.LIGHTTYPE_SPOT) {
                if (light._isPcf && (device.webgl2 || device.extStandardDerivatives)) {
                    return "       getShadowCoordPerspZbuffer" + shadowCoordArgs;
                }
                return "       getShadowCoordPersp" + shadowCoordArgs;
            }
            return "       getShadowCoordOrtho" + shadowCoordArgs;
        }
        if (light._type === pc.LIGHTTYPE_SPOT) {
            if (light._isPcf && (device.webgl2 || device.extStandardDerivatives)) {
                return "       getShadowCoordPerspZbufferNormalOffset" + shadowCoordArgs;
            }
            return "       getShadowCoordPerspNormalOffset" + shadowCoordArgs;
        }
        return "       getShadowCoordOrthoNormalOffset" + shadowCoordArgs;
    },

    _addVaryingIfNeeded: function (code, type, name) {
        return code.indexOf(name) >= 0 ? ("varying " + type + " " + name + ";\n") : "";
    },

    _vsAddTransformCode: function (code, device, chunks, options) {
        code += chunks.transformVS;

        return code;
    },

    _vsAddBaseCode: function (code, device, chunks, options) {
        code += chunks.baseVS;
        if (options.nineSlicedMode === pc.SPRITE_RENDERMODE_SLICED ||
            options.nineSlicedMode === pc.SPRITE_RENDERMODE_TILED) {
            code += chunks.baseNineSlicedVS;
        }

        return code;
    },

    /**
     * Add "Base" Code section to fragment shader
     * @param  {String} code                Current fragment shader code
     * @param  {pc.GraphicsDevice} device   The graphics device
     * @param  {Object}                     All available shader chunks
     * @param  {Object} options             The Shader Definition options
     * @return {String}                     The new fragment shader code (old+new)
     */
    _fsAddBaseCode: function (code, device, chunks, options) {
        code += chunks.basePS;
        if (options.nineSlicedMode === pc.SPRITE_RENDERMODE_SLICED) {
            code += chunks.baseNineSlicedPS;
        } else if (options.nineSlicedMode === pc.SPRITE_RENDERMODE_TILED) {
            code += chunks.baseNineSlicedTiledPS;
        }

        return code;
    },

    /**
     * Add "Start" Code section to fragment shader
     * @param  {String} code                Current fragment shader code
     * @param  {pc.GraphicsDevice} device   The graphics device
     * @param  {Object}                     All available shader chunks
     * @param  {Object} options             The Shader Definition options
     * @return {String}                     The new fragment shader code (old+new)
     */
    _fsAddStartCode: function (code, device, chunks, options) {
        code += chunks.startPS;

        if (options.nineSlicedMode === pc.SPRITE_RENDERMODE_SLICED) {
            code += chunks.startNineSlicedPS;
        } else if (options.nineSlicedMode === pc.SPRITE_RENDERMODE_TILED) {
            code += chunks.startNineSlicedTiledPS;
        }

        return code;
    },

    createShaderDefinition: function (device, options) {
        var i, p;
        var lighting = options.lights.length > 0;

        if (options.dirLightMap) {
            lighting = true;
            options.useSpecular = true;
        }

        if (options.shadingModel === pc.SPECULAR_PHONG) {
            options.fresnelModel = 0;
            options.specularAntialias = false;
            options.prefilteredCubemap = false;
            options.dpAtlas = false;
            options.ambientSH = false;
        } else {
            options.fresnelModel = (options.fresnelModel === 0) ? pc.FRESNEL_SCHLICK : options.fresnelModel;
        }

        var cubemapReflection = (options.cubeMap || (options.prefilteredCubemap && options.useSpecular)) && !options.sphereMap && !options.dpAtlas;
        var reflections = options.sphereMap || cubemapReflection || options.dpAtlas;
        var useTangents = pc.precalculatedTangents;
        var useTexCubeLod = options.useTexCubeLod;
        if (options.cubeMap) options.sphereMap = null; // cubeMaps have higher priority
        if (options.dpAtlas) options.prefilteredCubemap = null; // dp has even higher priority
        if (!options.useSpecular) options.specularMap = options.glossMap = null;
        var needsNormal = lighting || reflections || options.ambientSH || options.prefilteredCubemap || options.heightMap;
        var shadowPass = options.pass >= pc.SHADER_SHADOW && options.pass <= 17;

        this.options = options;

        // GENERATE VERTEX SHADER
        var code = '';
        var codeBody = '';

        var varyings = ""; // additional varyings for map transforms

        var chunks = pc.shaderChunks;

        var lightType;
        var shadowCoordArgs;
        var chunk;

        var attributes = {
            vertex_position: pc.SEMANTIC_POSITION
        };

        if (options.chunks) {
            var customChunks = {};
            var newP;
            for (p in chunks) {
                if (chunks.hasOwnProperty(p)) {
                    if (!options.chunks[p]) {
                        customChunks[p] = chunks[p];
                    } else {
                        chunk = options.chunks[p];
                        // scan for attributes in custom code
                        if (chunk.indexOf("vertex_normal") >= 0) {
                            attributes.vertex_normal = pc.SEMANTIC_NORMAL;
                        }
                        if (chunk.indexOf("vertex_tangent") >= 0) {
                            attributes.vertex_tangent = pc.SEMANTIC_TANGENT;
                        }
                        if (chunk.indexOf("vertex_texCoord0") >= 0) {
                            attributes.vertex_texCoord0 = pc.SEMANTIC_TEXCOORD0;
                        }
                        if (chunk.indexOf("vertex_texCoord1") >= 0) {
                            attributes.vertex_texCoord1 = pc.SEMANTIC_TEXCOORD1;
                        }
                        if (chunk.indexOf("vertex_color") >= 0) {
                            attributes.vertex_color = pc.SEMANTIC_COLOR;
                        }
                        if (chunk.indexOf("vertex_boneWeights") >= 0) {
                            attributes.vertex_boneWeights = pc.SEMANTIC_BLENDWEIGHT;
                        }
                        if (chunk.indexOf("vertex_boneIndices") >= 0) {
                            attributes.vertex_boneIndices = pc.SEMANTIC_BLENDINDICES;
                        }
                        customChunks[p] = chunk;
                    }
                }
            }

            for (p in options.chunks) {
                newP = this._oldChunkToNew[p];
                if (newP) {
                    customChunks[newP.n] = newP.f(options.chunks[p], newP.n, p);
                }
            }

            chunks = customChunks;
        }


        // code += chunks.baseVS;
        code = this._vsAddBaseCode(code, device, chunks, options);

        // Allow first shadow coords to be computed in VS
        var mainShadowLight = -1;
        if (!options.noShadow && !options.twoSidedLighting) {
            for (i = 0; i < options.lights.length; i++) {
                lightType = options.lights[i]._type;
                if (options.lights[i].castShadows) {
                    if (lightType === pc.LIGHTTYPE_DIRECTIONAL) {
                        code += "uniform mat4 light" + i + "_shadowMatrixVS;\n";
                        code += "uniform vec3 light" + i + "_shadowParamsVS;\n";
                        code += "uniform vec3 light" + i + (lightType === pc.LIGHTTYPE_DIRECTIONAL ? "_directionVS" : "_positionVS") + ";\n";
                        mainShadowLight = i;
                        break;
                    }
                }
            }
            if (mainShadowLight >= 0) {
                code += chunks.shadowCoordVS;
            }
        }

        codeBody += "   vPositionW    = getWorldPosition();\n";

        if (options.pass === pc.SHADER_DEPTH) {
            code += 'varying float vDepth;\n';
            code += '#ifndef VIEWMATRIX\n';
            code += '#define VIEWMATRIX\n';
            code += 'uniform mat4 matrix_view;\n';
            code += '#endif\n';
            code += '#ifndef CAMERAPLANES\n';
            code += '#define CAMERAPLANES\n';
            code += 'uniform vec4 camera_params;\n\n';
            code += '#endif\n';
            codeBody += "    vDepth = -(matrix_view * vec4(vPositionW,1.0)).z * camera_params.x;\n";
        }

        if (options.useInstancing) {
            attributes.instance_line1 = pc.SEMANTIC_TEXCOORD2;
            attributes.instance_line2 = pc.SEMANTIC_TEXCOORD3;
            attributes.instance_line3 = pc.SEMANTIC_TEXCOORD4;
            attributes.instance_line4 = pc.SEMANTIC_TEXCOORD5;
            code += chunks.instancingVS;
        }

        if (needsNormal) {
            attributes.vertex_normal = pc.SEMANTIC_NORMAL;
            codeBody += "   vNormalW    = dNormalW = getNormal();\n";

            if ((options.sphereMap) && (device.fragmentUniformsCount <= 16)) {
                code += chunks.viewNormalVS;
                codeBody += "   vNormalV    = getViewNormal();\n";
            }

            if ((options.heightMap || options.normalMap) && useTangents) {
                attributes.vertex_tangent = pc.SEMANTIC_TANGENT;
                code += chunks.tangentBinormalVS;
                codeBody += "   vTangentW   = getTangent();\n";
                codeBody += "   vBinormalW  = getBinormal();\n";
            }

            if (mainShadowLight >= 0) {
                lightType = options.lights[mainShadowLight]._type;
                if (lightType === pc.LIGHTTYPE_DIRECTIONAL) {
                    codeBody += "   dLightDirNormW = light" + mainShadowLight + "_directionVS;\n";
                } else {
                    codeBody += "   getLightDirPoint(light" + mainShadowLight + "_positionVS);\n";
                }
                shadowCoordArgs = "(light" + mainShadowLight + "_shadowMatrixVS, light" + mainShadowLight + "_shadowParamsVS);\n";
                codeBody += this._nonPointShadowMapProjection(device, options.lights[mainShadowLight], shadowCoordArgs);
            }
        }

        var useUv = [];
        var useUnmodifiedUv = [];
        var maxUvSets = 2;
        var cname, mname, tname, uname;

        for (p in pc._matTex2D) {
            mname = p + "Map";
            if (options[p + "VertexColor"]) {
                cname = p + "VertexColorChannel";
                options[cname] = this._correctChannel(p, options[cname]);
            }
            if (options[mname]) {
                cname = mname + "Channel";
                tname = mname + "Transform";
                uname = mname + "Uv";
                options[uname] = Math.min(options[uname], maxUvSets - 1);
                options[cname] = this._correctChannel(p, options[cname]);
                var uvSet = options[uname];
                useUv[uvSet] = true;
                useUnmodifiedUv[uvSet] = useUnmodifiedUv[uvSet] || (options[mname] && !options[tname]);
            }
        }

        if (options.forceUv1) useUv[1] = true;

        for (i = 0; i < maxUvSets; i++) {
            if (useUv[i]) {
                attributes["vertex_texCoord" + i] = pc["SEMANTIC_TEXCOORD" + i];
                code += chunks["uv" + i + "VS"];
                codeBody += "   vec2 uv" + i + " = getUv" + i + "();\n";
            }
            if (useUnmodifiedUv[i]) {
                codeBody += "   vUv" + i + " = uv" + i + ";\n";
            }
        }

        var codes = [code, varyings, codeBody, []];

        for (p in pc._matTex2D) {
            mname = p + "Map";
            if (options[mname]) {
                tname = mname + "Transform";
                if (options[tname]) {
                    uname = mname + "Uv";
                    this._setMapTransform(codes, p, options[tname], options[uname]);
                }
            }
        }

        code = codes[0];
        varyings = codes[1];
        codeBody = codes[2];

        if (options.vertexColors) {
            attributes.vertex_color = pc.SEMANTIC_COLOR;
            codeBody += "   vVertexColor = vertex_color;\n";
        }

        if (options.skin) {
            attributes.vertex_boneWeights = pc.SEMANTIC_BLENDWEIGHT;
            attributes.vertex_boneIndices = pc.SEMANTIC_BLENDINDICES;
            code += pc.programlib.skinCode(device, chunks);
            code += "#define SKIN\n";
        } else if (options.useInstancing) {
            code += "#define INSTANCING\n";
        }
        if (options.screenSpace) {
            code += "#define SCREENSPACE\n";
        }
        if (options.pixelSnap) {
            code += "#define PIXELSNAP\n";
        }

        code = this._vsAddTransformCode(code, device, chunks, options);

        if (needsNormal) code += chunks.normalVS;

        code += "\n";

        code += chunks.startVS;
        code += codeBody;
        code += "}";

        var vshader = code;

        var oldVars = varyings;
        varyings = "";
        varyings += this._addVaryingIfNeeded(code, "vec4", "vMainShadowUv");
        varyings += this._addVaryingIfNeeded(code, "vec4", "vVertexColor");
        varyings += this._addVaryingIfNeeded(code, "vec3", "vPositionW");
        varyings += this._addVaryingIfNeeded(code, "vec3", "vNormalV");
        varyings += this._addVaryingIfNeeded(code, "vec3", "vNormalW");
        varyings += this._addVaryingIfNeeded(code, "vec3", "vTangentW");
        varyings += this._addVaryingIfNeeded(code, "vec3", "vBinormalW");
        varyings += this._addVaryingIfNeeded(code, "vec2", "vUv0");
        varyings += this._addVaryingIfNeeded(code, "vec2", "vUv1");
        varyings += oldVars;
        vshader = varyings + vshader;

        var startCode = "";
        if (device.webgl2) {
            startCode = pc.programlib.versionCode(device);
            if (chunks.extensionVS) {
                startCode += chunks.extensionVS + "\n";
            }
            vshader = startCode + chunks.gles3VS + vshader;
        } else {
            if (chunks.extensionVS) {
                startCode = chunks.extensionVS + "\n";
            }
            vshader = startCode + vshader;
        }

        // GENERATE FRAGMENT SHADER
        if (options.forceFragmentPrecision && options.forceFragmentPrecision != "highp" &&
            options.forceFragmentPrecision !== "mediump" && options.forceFragmentPrecision !== "lowp")
            options.forceFragmentPrecision = null;

        if (options.forceFragmentPrecision) {
            if (options.forceFragmentPrecision === "highp" && device.maxPrecision !== "highp") options.forceFragmentPrecision = "mediump";
            if (options.forceFragmentPrecision === "mediump" && device.maxPrecision === "lowp") options.forceFragmentPrecision = "lowp";
        }

        var fshader;
        code = '';

        if (device.webgl2) {
            code += pc.programlib.versionCode(device);
        }

        if (device.extStandardDerivatives && !device.webgl2) {
            code += "#extension GL_OES_standard_derivatives : enable\n\n";
        }
        if (chunks.extensionPS) {
            code += chunks.extensionPS + "\n";
        }

        if (device.webgl2) {
            code += chunks.gles3PS;
        }

        code += options.forceFragmentPrecision ? "precision " + options.forceFragmentPrecision + " float;\n\n" : pc.programlib.precisionCode(device);

        if (options.pass === pc.SHADER_PICK) {
            // ##### PICK PASS #####
            code += "uniform vec4 uColor;";
            code += varyings;
            if (options.alphaTest) {
                code += "float dAlpha;\n";
                code += this._addMap("opacity", "opacityPS", options, chunks);
                code += chunks.alphaTestPS;
            }
            code += pc.programlib.begin();
            if (options.alphaTest) {
                code += "   getOpacity();\n";
                code += "   alphaTest(dAlpha);\n";
            }
            code += "    gl_FragColor = uColor;\n";
            code += pc.programlib.end();
            return {
                attributes: attributes,
                vshader: vshader,
                fshader: code
            };

        } else if (options.pass === pc.SHADER_DEPTH) {
            // ##### SCREEN DEPTH PASS #####
            code += 'varying float vDepth;\n';
            code += varyings;
            code += chunks.packDepthPS;
            if (options.alphaTest) {
                code += "float dAlpha;\n";
                code += this._addMap("opacity", "opacityPS", options, chunks);
                code += chunks.alphaTestPS;
            }
            code += pc.programlib.begin();
            if (options.alphaTest) {
                code += "   getOpacity();\n";
                code += "   alphaTest(dAlpha);\n";
            }
            code += "    gl_FragColor = packFloat(vDepth);\n";
            code += pc.programlib.end();
            return {
                attributes: attributes,
                vshader: vshader,
                fshader: code
            };

        } else if (shadowPass) {
            // ##### SHADOW PASS #####
            var smode = options.pass - pc.SHADER_SHADOW;
            var numShadowModes = 5;
            lightType = Math.floor(smode / numShadowModes);
            var shadowType = smode - lightType * numShadowModes;

            if (device.extStandardDerivatives && !device.webgl2) {
                code += 'uniform vec2 polygonOffset;\n';
            }

            if (shadowType === pc.SHADOW_VSM32) {
                if (device.extTextureFloatHighPrecision) {
                    code += '#define VSM_EXPONENT 15.0\n\n';
                } else {
                    code += '#define VSM_EXPONENT 5.54\n\n';
                }
            } else if (shadowType === pc.SHADOW_VSM16) {
                code += '#define VSM_EXPONENT 5.54\n\n';
            }

            if (lightType !== pc.LIGHTTYPE_DIRECTIONAL) {
                code += 'uniform vec3 view_position;\n';
                code += 'uniform float light_radius;\n';
            }

            code += varyings;
            if (options.alphaTest) {
                code += "float dAlpha;\n";
                code += this._addMap("opacity", "opacityPS", options, chunks);
                code += chunks.alphaTestPS;
            }

            if (shadowType === pc.SHADOW_PCF3 && (!device.webgl2 || lightType === pc.LIGHTTYPE_POINT)) {
                code += chunks.packDepthPS;
            } else if (shadowType === pc.SHADOW_VSM8) {
                code += "vec2 encodeFloatRG( float v ) {\n";
                code += "    vec2 enc = vec2(1.0, 255.0) * v;\n";
                code += "    enc = fract(enc);\n";
                code += "    enc -= enc.yy * vec2(1.0/255.0, 1.0/255.0);\n";
                code += "    return enc;\n";
                code += "}\n\n";
            }

            code += pc.programlib.begin();

            if (options.alphaTest) {
                code += "   getOpacity();\n";
                code += "   alphaTest(dAlpha);\n";
            }

            var isVsm = shadowType === pc.SHADOW_VSM8 || shadowType === pc.SHADOW_VSM16 || shadowType === pc.SHADOW_VSM32;

            if (lightType === pc.LIGHTTYPE_POINT || (isVsm && lightType !== pc.LIGHTTYPE_DIRECTIONAL)) {
                code += "   float depth = min(distance(view_position, vPositionW) / light_radius, 0.99999);\n";
            } else {
                code += "   float depth = gl_FragCoord.z;\n";
            }

            if (shadowType === pc.SHADOW_PCF3 && (!device.webgl2 || lightType === pc.LIGHTTYPE_POINT)) {
                if (device.extStandardDerivatives && !device.webgl2) {
                    code += "   float minValue = 2.3374370500153186e-10; //(1.0 / 255.0) / (256.0 * 256.0 * 256.0);\n";
                    code += "   depth += polygonOffset.x * max(abs(dFdx(depth)), abs(dFdy(depth))) + minValue * polygonOffset.y;\n";
                    code += "   gl_FragColor = packFloat(depth);\n";
                } else {
                    code += "   gl_FragColor = packFloat(depth);\n";
                }
            } else if (shadowType === pc.SHADOW_PCF3 || shadowType === pc.SHADOW_PCF5) {
                code += "   gl_FragColor = vec4(1.0);\n"; // just the simpliest code, color is not written anyway
            } else if (shadowType === pc.SHADOW_VSM8) {
                code += "   gl_FragColor = vec4(encodeFloatRG(depth), encodeFloatRG(depth*depth));\n";
            } else {
                code += chunks.storeEVSMPS;
            }

            code += pc.programlib.end();

            return {
                attributes: attributes,
                vshader: vshader,
                fshader: code
            };
        }

        if (options.customFragmentShader) {
            // ##### CUSTOM PS #####
            fshader = code + options.customFragmentShader;
            return {
                attributes: attributes,
                vshader: vshader,
                fshader: fshader,
                tag: pc.SHADERTAG_MATERIAL
            };
        }

        // ##### FORWARD/FORWARDHDR PASS #####
        code += varyings;

        // code += chunks.basePS;
        code = this._fsAddBaseCode(code, device, chunks, options);

        var codeBegin = code;
        code = "";

        // FRAGMENT SHADER INPUTS: UNIFORMS
        var numShadowLights = 0;
        var shadowTypeUsed = [];
        var useVsm = false;
        var usePerspZbufferShadow = false;
        var light;
        for (i = 0; i < options.lights.length; i++) {
            light = options.lights[i];
            lightType = light._type;
            code += "uniform vec3 light" + i + "_color;\n";
            if (lightType === pc.LIGHTTYPE_DIRECTIONAL) {
                code += "uniform vec3 light" + i + "_direction;\n";
            } else {
                code += "uniform vec3 light" + i + "_position;\n";
                code += "uniform float light" + i + "_radius;\n";
                if (lightType === pc.LIGHTTYPE_SPOT) {
                    code += "uniform vec3 light" + i + "_direction;\n";
                    code += "uniform float light" + i + "_innerConeAngle;\n";
                    code += "uniform float light" + i + "_outerConeAngle;\n";
                }
            }
            if (light.castShadows && !options.noShadow) {
                code += "uniform mat4 light" + i + "_shadowMatrix;\n";
                if (lightType !== pc.LIGHTTYPE_DIRECTIONAL) {
                    code += "uniform vec4 light" + i + "_shadowParams;\n"; // Width, height, bias, radius
                } else {
                    code += "uniform vec3 light" + i + "_shadowParams;\n"; // Width, height, bias
                }
                if (lightType === pc.LIGHTTYPE_POINT) {
                    code += "uniform samplerCube light" + i + "_shadowMap;\n";
                } else {
                    if (light._isPcf && device.webgl2) {
                        code += "uniform sampler2DShadow light" + i + "_shadowMap;\n";
                    } else {
                        code += "uniform sampler2D light" + i + "_shadowMap;\n";
                    }
                }
                numShadowLights++;
                shadowTypeUsed[light._shadowType] = true;
                if (light._isVsm) useVsm = true;
                if (light._isPcf && (device.webgl2 || device.extStandardDerivatives) && lightType === pc.LIGHTTYPE_SPOT) usePerspZbufferShadow = true;
            }
            if (light._cookie) {
                if (light._cookie._cubemap) {
                    if (lightType === pc.LIGHTTYPE_POINT) {
                        code += "uniform samplerCube light" + i + "_cookie;\n";
                        code += "uniform float light" + i + "_cookieIntensity;\n";
                        if (!light.castShadows || options.noShadow) code += "uniform mat4 light" + i + "_shadowMatrix;\n";
                    }
                } else {
                    if (lightType === pc.LIGHTTYPE_SPOT) {
                        code += "uniform sampler2D light" + i + "_cookie;\n";
                        code += "uniform float light" + i + "_cookieIntensity;\n";
                        if (!light.castShadows || options.noShadow) code += "uniform mat4 light" + i + "_shadowMatrix;\n";
                        if (light._cookieTransform) {
                            code += "uniform vec4 light" + i + "_cookieMatrix;\n";
                            code += "uniform vec2 light" + i + "_cookieOffset;\n";
                        }
                    }
                }
            }
        }

        code += "\n"; // End of uniform declarations


<<<<<<< HEAD
        // var uvOffset = options.heightMap ? " + dUvOffset" : "";
        var tbn = options.fastTbn ? chunks.TBNfastPS : chunks.TBNPS;
=======
        var uvOffset = options.heightMap ? " + dUvOffset" : "";

        var tbn;
        if (!options.hasTangents) {
            tbn = chunks.TBNderivativePS;
        } else if (options.fastTbn) {
            tbn = chunks.TBNfastPS;
        } else {
            tbn = chunks.TBNPS;
        }
>>>>>>> 3f87d635

        if (needsNormal) {
            if (options.normalMap && useTangents) {
                code += options.packedNormal ? chunks.normalXYPS : chunks.normalXYZPS;

                var uv = this._getUvSourceExpression("normalMapTransform", "normalMapUv", options);
                if (options.needsNormalFloat) {
                    code += (options.fastTbn ? chunks.normalMapFloatTBNfastPS : chunks.normalMapFloatPS).replace(/\$UV/g, uv);
                } else {
                    code += chunks.normalMapPS.replace(/\$UV/g, uv);
                }
                if (!options.hasTangents) tbn = tbn.replace(/\$UV/g, uv);
                code += tbn;
            } else {
                code += chunks.normalVertexPS;
            }
        }

        code += pc.programlib.gammaCode(options.gamma);
        code += pc.programlib.tonemapCode(options.toneMap);
        code += pc.programlib.fogCode(options.fog);

        if (options.useRgbm) code += chunks.rgbmPS;
        if (cubemapReflection || options.prefilteredCubemap) {
            code += options.fixSeams ? chunks.fixCubemapSeamsStretchPS : chunks.fixCubemapSeamsNonePS;
        }

        if (needsNormal) {
            code += options.cubeMapProjection > 0 ? chunks.cubeMapProjectBoxPS : chunks.cubeMapProjectNonePS;
            code += options.skyboxIntensity ? chunks.envMultiplyPS : chunks.envConstPS;
        }

        code += this._addMap("diffuse", "diffusePS", options, chunks);
        if (options.blendType !== pc.BLEND_NONE || options.alphaTest || options.alphaToCoverage) {
            code += this._addMap("opacity", "opacityPS", options, chunks);
        }
        code += this._addMap("emissive", "emissivePS", options, chunks, options.emissiveFormat);

        if (options.useSpecular && (lighting || reflections)) {
            if (options.specularAntialias && options.normalMap) {
                if (options.needsNormalFloat && needsNormal) {
                    code += chunks.specularAaToksvigFloatPS;
                } else {
                    code += chunks.specularAaToksvigPS;
                }
            } else {
                code += chunks.specularAaNonePS;
            }

            var specularPropName = options.useMetalness ? "metalness" : "specular";
            code += this._addMap(specularPropName, specularPropName+"PS", options, chunks);
            code += this._addMap("gloss", "glossPS", options, chunks);
            if (options.fresnelModel > 0) {
                if (options.fresnelModel === pc.FRESNEL_SIMPLE) {
                    code += chunks.fresnelSimplePS;
                } else if (options.fresnelModel === pc.FRESNEL_SCHLICK) {
                    code += chunks.fresnelSchlickPS;
                } else if (options.fresnelModel === pc.FRESNEL_COMPLEX) {
                    code += chunks.fresnelComplexPS;
                }
            }
        }

        if (options.heightMap) {
<<<<<<< HEAD
            if (!options.normalMap) code += tbn;
            code += this._addMap("height", "parallaxPS", options, chunks);
=======
            if (!options.normalMap) {
                var uv = this._uvSource(options.heightMapTransform, options.heightMapUv);
                if (!options.hasTangents) tbn = tbn.replace(/\$UV/g, uv);
                code += tbn;
            }
            code += this._addMap("height", options, chunks, "", chunks.parallaxPS);
>>>>>>> 3f87d635
        }

        var useAo = options.aoMap || options.aoVertexColor;
        if (useAo) {
            code += this._addMap("ao", "aoPS", options, chunks);
            if (options.occludeSpecular) {
                if (options.occludeSpecular === pc.SPECOCC_AO) {
                    code += options.occludeSpecularFloat ? chunks.aoSpecOccSimplePS : chunks.aoSpecOccConstSimplePS;
                } else {
                    code += options.occludeSpecularFloat ? chunks.aoSpecOccPS : chunks.aoSpecOccConstPS;
                }
            }
        }

        var reflectionDecode = options.rgbmReflection ? "decodeRGBM" : (options.hdrReflection ? "" : "gammaCorrectInput");

        if (options.sphereMap) {
            var scode = device.fragmentUniformsCount > 16 ? chunks.reflectionSpherePS : chunks.reflectionSphereLowPS;
            scode = scode.replace(/\$texture2DSAMPLE/g, options.rgbmReflection ? "texture2DRGBM" : (options.hdrReflection ? "texture2D" : "texture2DSRGB"));
            code += scode;
        } else if (cubemapReflection) {
            if (options.prefilteredCubemap) {
                if (useTexCubeLod) {
                    code += chunks.reflectionPrefilteredCubeLodPS.replace(/\$DECODE/g, reflectionDecode);

                } else {
                    code += chunks.reflectionPrefilteredCubePS.replace(/\$DECODE/g, reflectionDecode);
                }
            } else {
                code += chunks.reflectionCubePS.replace(/\$textureCubeSAMPLE/g,
                                                        options.rgbmReflection ? "textureCubeRGBM" : (options.hdrReflection ? "textureCube" : "textureCubeSRGB"));
            }
        } else if (options.dpAtlas) {
            code += chunks.reflectionDpAtlasPS.replace(/\$texture2DSAMPLE/g, options.rgbmReflection ? "texture2DRGBM" : (options.hdrReflection ? "texture2D" : "texture2DSRGB"));
        }

        if ((cubemapReflection || options.sphereMap || options.dpAtlas) && options.refraction) {
            code += chunks.refractionPS;
        }

        if (numShadowLights > 0) {
            if (shadowTypeUsed[pc.SHADOW_PCF3]) {
                code += chunks.shadowStandardPS;
            }
            if (shadowTypeUsed[pc.SHADOW_PCF5]) {
                code += chunks.shadowStandardGL2PS;
            }
            if (useVsm) {
                code += chunks.shadowVSM_commonPS;
                if (shadowTypeUsed[pc.SHADOW_VSM8]) {
                    code += chunks.shadowVSM8PS;
                }
                if (shadowTypeUsed[pc.SHADOW_VSM16]) {
                    code += device.extTextureHalfFloatLinear ? chunks.shadowEVSMPS.replace(/\$/g, "16") : chunks.shadowEVSMnPS.replace(/\$/g, "16");
                }
                if (shadowTypeUsed[pc.SHADOW_VSM32]) {
                    code += device.extTextureFloatLinear ? chunks.shadowEVSMPS.replace(/\$/g, "32") : chunks.shadowEVSMnPS.replace(/\$/g, "32");
                }
            }

            if (device.webgl2 || device.extStandardDerivatives) {
                // bias is applied on render
            } else {
                code += chunks.biasConstPS;
            }
            code += chunks.shadowCoordPS + chunks.shadowCommonPS;
            if (usePerspZbufferShadow) code += chunks.shadowCoordPerspZbufferPS;

            if (mainShadowLight >= 0) {
                if (shadowTypeUsed[pc.SHADOW_PCF3]) {
                    code += chunks.shadowStandardVSPS;
                }
                if (shadowTypeUsed[pc.SHADOW_PCF5]) {
                    code += chunks.shadowStandardGL2VSPS;
                }
                if (useVsm) {
                    if (shadowTypeUsed[pc.SHADOW_VSM8]) {
                        code += chunks.shadowVSMVSPS.replace(/\$VSM/g, "VSM8").replace(/\$/g, "8");
                    }
                    if (shadowTypeUsed[pc.SHADOW_VSM16]) {
                        code += chunks.shadowVSMVSPS.replace(/\$VSM/g, "VSM16").replace(/\$/g, "16");
                    }
                    if (shadowTypeUsed[pc.SHADOW_VSM32]) {
                        code += chunks.shadowVSMVSPS.replace(/\$VSM/g, "VSM32").replace(/\$/g, "32");
                    }
                }
            }
        }

        if (lighting) code += chunks.lightDiffuseLambertPS;
        var useOldAmbient = false;
        if (options.useSpecular) {
            if (lighting) code += options.shadingModel === pc.SPECULAR_PHONG ? chunks.lightSpecularPhongPS : chunks.lightSpecularBlinnPS;
            if (options.sphereMap || cubemapReflection || options.dpAtlas || (options.fresnelModel > 0)) {
                if (options.fresnelModel > 0) {
                    if (options.conserveEnergy) {
                        code += chunks.combineDiffuseSpecularPS; // this one is correct, others are old stuff
                    } else {
                        code += chunks.combineDiffuseSpecularNoConservePS; // if you don't use environment cubemaps, you may consider this
                    }
                } else {
                    code += chunks.combineDiffuseSpecularOldPS;
                }
            } else {
                if (options.diffuseMap) {
                    code += chunks.combineDiffuseSpecularNoReflPS;
                } else {
                    code += chunks.combineDiffuseSpecularNoReflSeparateAmbientPS;
                    useOldAmbient = true;
                }
            }
        } else {
            code += chunks.combineDiffusePS;
        }

        var addAmbient = true;
        if (options.lightMap || options.lightVertexColor) {
            var lightmapChunkPropName = options.dirLightMap ? 'lightmapDirPS' : 'lightmapSinglePS'
            code += this._addMap("light", lightmapChunkPropName, options, chunks, options.lightMapFormat);
            addAmbient = options.lightMapWithoutAmbient;
        }

        if (addAmbient) {

            var ambientDecode = options.rgbmAmbient ? "decodeRGBM" : (options.hdrAmbient ? "" : "gammaCorrectInput");

            if (options.ambientSH) {
                code += chunks.ambientSHPS;
            } else if (options.prefilteredCubemap) {
                if (useTexCubeLod) {
                    code += chunks.ambientPrefilteredCubeLodPS.replace(/\$DECODE/g, ambientDecode);
                } else {
                    code += chunks.ambientPrefilteredCubePS.replace(/\$DECODE/g, ambientDecode);
                }
            } else {
                code += chunks.ambientConstantPS;
            }
        }

        if (options.ambientTint && !useOldAmbient) {
            code += "uniform vec3 material_ambient;\n";
        }

        if (options.alphaTest) {
            code += chunks.alphaTestPS;
        }

        if (options.msdf) {
            code += chunks.msdfPS;
        }

        if (needsNormal) {
            code += chunks.viewDirPS;
            if (options.useSpecular) {
                code += chunks.reflDirPS;
            }
        }
        var hasPointLights = false;
        var usesLinearFalloff = false;
        var usesInvSquaredFalloff = false;
        var usesSpot = false;
        var usesCookie = false;
        var usesCookieNow;

        // FRAGMENT SHADER BODY

        code = this._fsAddStartCode(code, device, chunks, options);

        // code += chunks.startPS;

        // if (options.nineSlicedMode === pc.SPRITE_RENDERMODE_SLICED) {
        //     code += chunks.startNineSlicedPS;
        // } else if (options.nineSlicedMode === pc.SPRITE_RENDERMODE_TILED) {
        //     code += chunks.startNineSlicedTiledPS;
        // }

        if (needsNormal) {
            if (options.twoSidedLighting) {
                code += "   dVertexNormalW = gl_FrontFacing ? vNormalW : -vNormalW;\n";
            } else {
                code += "   dVertexNormalW = vNormalW;\n";
            }
            if (options.heightMap || options.normalMap) {
                if (options.twoSidedLighting) {
                    code += "   dTangentW = gl_FrontFacing ? vTangentW : -vTangentW;\n";
                    code += "   dBinormalW = gl_FrontFacing ? vBinormalW : -vBinormalW;\n";
                } else {
                    code += "   dTangentW = vTangentW;\n";
                    code += "   dBinormalW = vBinormalW;\n";
                }
            }
        }

        var opacityParallax = false;
        if (options.blendType === pc.BLEND_NONE && !options.alphaTest && !options.alphaToCoverage) {
            code += "   dAlpha = 1.0;\n";
        } else {
            if (options.heightMap && options.opacityMap) {
                opacityParallax = true;
            } else {
                code += "   getOpacity();\n"; // calculate opacity first if there's no parallax+opacityMap, to allow early out
                if (options.alphaTest) {
                    code += "   alphaTest(dAlpha);\n";
                }
            }
        }

        if (needsNormal) {
            code += "   getViewDir();\n";
            if (options.heightMap || options.normalMap) {
                code += "   getTBN();\n";
            }
            if (options.heightMap) {
                code += "   getParallax();\n";
            }

            if (opacityParallax) {
                code += "   getOpacity();\n"; // if there's parallax, calculate opacity after it, to properly distort
                if (options.alphaTest) {
                    code += "   alphaTest(dAlpha);\n";
                }
            }

            code += "   getNormal();\n";
            if (options.useSpecular) code += "   getReflDir();\n";
        }

        code += "   getAlbedo();\n";

        if ((lighting && options.useSpecular) || reflections) {
            code += "   getSpecularity();\n";
            code += "   getGlossiness();\n";
            if (options.fresnelModel > 0) code += "   getFresnel();\n";
        }

        if (addAmbient) {
            code += "   addAmbient();\n";
        }
        if (options.ambientTint && !useOldAmbient) {
            code += "   dDiffuseLight *= material_ambient;\n";
        }
        if (useAo && !options.occludeDirect) {
            code += "    applyAO();\n";
        }
        if (options.lightMap || options.lightVertexColor) {
            code += "   addLightMap();\n";
        }

        if (lighting || reflections) {
            if (cubemapReflection || options.sphereMap || options.dpAtlas) {
                code += "   addReflection();\n";
            }

            if (options.dirLightMap) {
                code += "   addDirLightMap();\n";
            }

            for (i = 0; i < options.lights.length; i++) {
                // The following code is not decoupled to separate shader files, because most of it can be actually changed to achieve different behaviours like:
                // - different falloffs
                // - different shadow coords (point shadows will use drastically different genShadowCoord)
                // - different shadow filter modes

                // getLightDiffuse and getLightSpecular is BRDF itself.

                light = options.lights[i];
                lightType = light._type;
                usesCookieNow = false;

                if (lightType === pc.LIGHTTYPE_DIRECTIONAL) {
                    // directional
                    code += "   dLightDirNormW = light" + i + "_direction;\n";
                    code += "   dAtten = 1.0;\n";
                } else {

                    if (light._cookie) {
                        if (lightType === pc.LIGHTTYPE_SPOT && !light._cookie._cubemap) {
                            usesCookie = true;
                            usesCookieNow = true;
                        } else if (lightType === pc.LIGHTTYPE_POINT && light._cookie._cubemap) {
                            usesCookie = true;
                            usesCookieNow = true;
                        }
                    }

                    code += "   getLightDirPoint(light" + i + "_position);\n";
                    hasPointLights = true;

                    if (usesCookieNow) {
                        if (lightType === pc.LIGHTTYPE_SPOT) {
                            code += "   dAtten3 = getCookie2D" + (light._cookieFalloff ? "" : "Clip") + (light._cookieTransform ? "Xform" : "") + "(light" + i + "_cookie, light" + i + "_shadowMatrix, light" + i + "_cookieIntensity" + (light._cookieTransform ? ", light" + i + "_cookieMatrix, light" + i + "_cookieOffset" : "") + ")." + light._cookieChannel + ";\n";
                        } else {
                            code += "   dAtten3 = getCookieCube(light" + i + "_cookie, light" + i + "_shadowMatrix, light" + i + "_cookieIntensity)." + light._cookieChannel + ";\n";
                        }
                    }

                    if (light._falloffMode === pc.LIGHTFALLOFF_LINEAR) {
                        code += "   dAtten = getFalloffLinear(light" + i + "_radius);\n";
                        usesLinearFalloff = true;
                    } else {
                        code += "   dAtten = getFalloffInvSquared(light" + i + "_radius);\n";
                        usesInvSquaredFalloff = true;
                    }

                    code += "   if (dAtten > 0.00001) {\n"; // BRANCH START

                    if (lightType === pc.LIGHTTYPE_SPOT) {
                        if (!(usesCookieNow && !light._cookieFalloff)) {
                            code += "       dAtten *= getSpotEffect(light" + i + "_direction, light" + i + "_innerConeAngle, light" + i + "_outerConeAngle);\n";
                            usesSpot = true;
                        }
                    }
                }

                code += "       dAtten *= getLightDiffuse();\n";
                if (light.castShadows && !options.noShadow) {

                    var shadowReadMode = null;
                    var evsmExp;
                    if (light._shadowType === pc.SHADOW_VSM8) {
                        shadowReadMode = "VSM8";
                        evsmExp = "0.0";
                    } else if (light._shadowType === pc.SHADOW_VSM16) {
                        shadowReadMode = "VSM16";
                        evsmExp = "5.54";
                    } else if (light._shadowType === pc.SHADOW_VSM32) {
                        shadowReadMode = "VSM32";
                        if (device.extTextureFloatHighPrecision) {
                            evsmExp = "15.0";
                        } else {
                            evsmExp = "5.54";
                        }
                    } else if (light._shadowType === pc.SHADOW_PCF5) {
                        shadowReadMode = "PCF5x5";
                    } else {
                        shadowReadMode = "PCF3x3";
                    }

                    if (shadowReadMode !== null) {
                        if (lightType === pc.LIGHTTYPE_POINT) {
                            shadowCoordArgs = "(light" + i + "_shadowMap, light" + i + "_shadowParams);\n";
                            if (light._normalOffsetBias) {
                                code += "       normalOffsetPointShadow(light" + i + "_shadowParams);\n";
                            }
                            code += "       dAtten *= getShadowPoint" + shadowReadMode + shadowCoordArgs;
                        } else {
                            if (mainShadowLight === i) {
                                shadowReadMode += "VS";
                            } else {
                                shadowCoordArgs = "(light" + i + "_shadowMatrix, light" + i + "_shadowParams);\n";
                                code += this._nonPointShadowMapProjection(device, options.lights[i], shadowCoordArgs);
                            }
                            if (lightType === pc.LIGHTTYPE_SPOT) shadowReadMode = "Spot" + shadowReadMode;
                            code += "       dAtten *= getShadow" + shadowReadMode + "(light" + i + "_shadowMap, light" + i + "_shadowParams" + (light._isVsm ? ", " + evsmExp : "") + ");\n";
                        }
                    }
                }

                code += "       dDiffuseLight += dAtten * light" + i + "_color" + (usesCookieNow ? " * dAtten3" : "") + ";\n";

                if (options.useSpecular) {
                    code += "       dAtten *= getLightSpecular();\n";
                    code += "       dSpecularLight += dAtten * light" + i + "_color" + (usesCookieNow ? " * dAtten3" : "") + ";\n";
                }

                if (lightType !== pc.LIGHTTYPE_DIRECTIONAL) {
                    code += "   }\n"; // BRANCH END
                }

                code += "\n";
            }

            if ((cubemapReflection || options.sphereMap || options.dpAtlas) && options.refraction) {
                code += "   addRefraction();\n";
            }
        }
        code += "\n";

        if (useAo) {
            if (options.occludeDirect) {
                code += "    applyAO();\n";
            }
            if (options.occludeSpecular) {
                code += "    occludeSpecular();\n";
            }
        }

        code += chunks.endPS;
        if (options.blendType === pc.BLEND_NORMAL || options.blendType === pc.BLEND_ADDITIVEALPHA || options.alphaToCoverage) {
            code += chunks.outputAlphaPS;
        } else if (options.blendType === pc.BLEND_PREMULTIPLIED) {
            code += chunks.outputAlphaPremulPS;
        } else {
            code += chunks.outputAlphaOpaquePS;
        }

        if (options.msdf) {
            code += "   gl_FragColor = applyMsdf(gl_FragColor);\n";
        }

        code += "\n";
        code += pc.programlib.end();

        if (hasPointLights) {
            code = chunks.lightDirPointPS + code;
        }
        if (usesLinearFalloff) {
            code = chunks.falloffLinearPS + code;
        }
        if (usesInvSquaredFalloff) {
            code = chunks.falloffInvSquaredPS + code;
        }
        if (usesSpot) {
            code = chunks.spotPS + code;
        }
        if (usesCookie) {
            code = chunks.cookiePS + code;
        }
        var structCode = "";
        if (code.includes("dReflection")) structCode += "vec4 dReflection;\n";
        if (code.includes("dTBN")) structCode += "mat3 dTBN;\n";
        if (code.includes("dAlbedo")) structCode += "vec3 dAlbedo;\n";
        if (code.includes("dEmission")) structCode += "vec3 dEmission;\n";
        if (code.includes("dNormalW")) structCode += "vec3 dNormalW;\n";
        if (code.includes("dVertexNormalW")) structCode += "vec3 dVertexNormalW;\n";
        if (code.includes("dTangentW")) structCode += "vec3 dTangentW;\n";
        if (code.includes("dBinormalW")) structCode += "vec3 dBinormalW;\n";
        if (code.includes("dViewDirW")) structCode += "vec3 dViewDirW;\n";
        if (code.includes("dReflDirW")) structCode += "vec3 dReflDirW;\n";
        if (code.includes("dDiffuseLight")) structCode += "vec3 dDiffuseLight;\n";
        if (code.includes("dSpecularLight")) structCode += "vec3 dSpecularLight;\n";
        if (code.includes("dLightDirNormW")) structCode += "vec3 dLightDirNormW;\n";
        if (code.includes("dLightDirW")) structCode += "vec3 dLightDirW;\n";
        if (code.includes("dLightPosW")) structCode += "vec3 dLightPosW;\n";
        if (code.includes("dShadowCoord")) structCode += "vec3 dShadowCoord;\n";
        if (code.includes("dNormalMap")) structCode += "vec3 dNormalMap;\n";
        if (code.includes("dSpecularity")) structCode += "vec3 dSpecularity;\n";
        if (code.includes("dUvOffset")) structCode += "vec2 dUvOffset;\n";
        if (code.includes("dGlossiness")) structCode += "float dGlossiness;\n";
        if (code.includes("dAlpha")) structCode += "float dAlpha;\n";
        if (code.includes("dAtten")) structCode += "float dAtten;\n";
        if (code.includes("dAtten3")) structCode += "vec3 dAtten3;\n";
        if (code.includes("dAo")) structCode += "float dAo;\n";
        if (code.includes("dMsdf")) structCode += "vec4 dMsdf;\n";

        code = codeBegin + structCode + code;

        fshader = code;

        return {
            attributes: attributes,
            vshader: vshader,
            fshader: fshader,
            tag: pc.SHADERTAG_MATERIAL
        };
    }
};<|MERGE_RESOLUTION|>--- conflicted
+++ resolved
@@ -226,7 +226,8 @@
                 expression = "vUV" + uvChannel + "_" + transformId;
             }
 
-            if (options.heightMap) {
+            // if heightmap is enabled all maps except the heightmap and normal map are offset
+            if (options.heightMap && transformPropName !== "heightMapTransform") {
                 expression += " + dUvOffset";
             }
         }
@@ -899,12 +900,6 @@
         code += "\n"; // End of uniform declarations
 
 
-<<<<<<< HEAD
-        // var uvOffset = options.heightMap ? " + dUvOffset" : "";
-        var tbn = options.fastTbn ? chunks.TBNfastPS : chunks.TBNPS;
-=======
-        var uvOffset = options.heightMap ? " + dUvOffset" : "";
-
         var tbn;
         if (!options.hasTangents) {
             tbn = chunks.TBNderivativePS;
@@ -913,7 +908,6 @@
         } else {
             tbn = chunks.TBNPS;
         }
->>>>>>> 3f87d635
 
         if (needsNormal) {
             if (options.normalMap && useTangents) {
@@ -978,17 +972,12 @@
         }
 
         if (options.heightMap) {
-<<<<<<< HEAD
-            if (!options.normalMap) code += tbn;
-            code += this._addMap("height", "parallaxPS", options, chunks);
-=======
             if (!options.normalMap) {
-                var uv = this._uvSource(options.heightMapTransform, options.heightMapUv);
+                var uv = this._getUvSourceExpression("heightMapTransform", "heightMapUv", options);
                 if (!options.hasTangents) tbn = tbn.replace(/\$UV/g, uv);
                 code += tbn;
             }
-            code += this._addMap("height", options, chunks, "", chunks.parallaxPS);
->>>>>>> 3f87d635
+            code += this._addMap("height", "parallaxPS", options, chunks);
         }
 
         var useAo = options.aoMap || options.aoVertexColor;
